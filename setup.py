--- conflicted
+++ resolved
@@ -18,14 +18,9 @@
     download_url = 'https://github.com/ConWea/BBHX-waveform-model/v%s' % VERSION,
     keywords = ['pycbc', 'signal processing', 'gravitational waves', 'lisa'],
     install_requires = ['pycbc'],
-<<<<<<< HEAD
-    py_modules = ['connor_bbhx'],
-    entry_points = {"pycbc.waveform.fd_det_sequence":"connor_bbhx=connor_bbhx:connor_bbhx_fd"},
-=======
     py_modules = ['BBHX_PhenomD'],
     entry_points = {"pycbc.waveform.fd_det_sequence":"BBHX_PhenomD=BBHX_PhenomD:bbhx_fd"},
 
->>>>>>> 67885580
     classifiers=[
         'Programming Language :: Python',
         'Programming Language :: Python :: 3.8',
